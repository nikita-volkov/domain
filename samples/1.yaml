--- conflicted
+++ resolved
@@ -15,15 +15,8 @@
     host: Host
     port: Word16
 
-<<<<<<< HEAD
 # Transport protocol is either TCP or UDP.
 # We encode that with an enumeration.
-=======
-DomainSocketPath:
-  product:
-    path: FilePath
-
->>>>>>> 197d5e80
 TransportProtocol:
   enum:
     - tcp
